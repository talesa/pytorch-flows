<<<<<<< HEAD
.idea
=======
# Data
datasets/data/
>>>>>>> 81e1f02f

# Byte-compiled / optimized / DLL files
__pycache__/
*.py[cod]
*$py.class

# C extensions
*.so

# Distribution / packaging
.Python
env/
build/
develop-eggs/
dist/
downloads/
eggs/
.eggs/
lib/
lib64/
parts/
sdist/
var/
wheels/
*.egg-info/
.installed.cfg
*.egg

# PyInstaller
#  Usually these files are written by a python script from a template
#  before PyInstaller builds the exe, so as to inject date/other infos into it.
*.manifest
*.spec

# Installer logs
pip-log.txt
pip-delete-this-directory.txt

# Unit test / coverage reports
htmlcov/
.tox/
.coverage
.coverage.*
.cache
nosetests.xml
coverage.xml
*.cover
.hypothesis/

# Translations
*.mo
*.pot

# Django stuff:
*.log
local_settings.py

# Flask stuff:
instance/
.webassets-cache

# Scrapy stuff:
.scrapy

# Sphinx documentation
docs/_build/

# PyBuilder
target/

# Jupyter Notebook
.ipynb_checkpoints

# pyenv
.python-version

# celery beat schedule file
celerybeat-schedule

# SageMath parsed files
*.sage.py

# dotenv
.env

# virtualenv
.venv
venv/
ENV/

# Spyder project settings
.spyderproject
.spyproject

# Rope project settings
.ropeproject

# mkdocs documentation
/site

# mypy
.mypy_cache/<|MERGE_RESOLUTION|>--- conflicted
+++ resolved
@@ -1,9 +1,7 @@
-<<<<<<< HEAD
 .idea
-=======
+
 # Data
 datasets/data/
->>>>>>> 81e1f02f
 
 # Byte-compiled / optimized / DLL files
 __pycache__/
